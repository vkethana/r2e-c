--- conflicted
+++ resolved
@@ -1,15 +1,10 @@
 import os
 import time
 
-<<<<<<< HEAD
+
 CLONED_REPO_ID = "repos_10" # don't change this unless you want to test a different set of cloned repo
 TEST_ID = "second_try" # you can change this
 REPOS_DIR = f'repos/'
-=======
-CLONED_REPO_ID = "repos_400_c_round_two" # don't change this unless you want to test a different set of cloned repo
-TEST_ID = "third_try" # you can change this
-REPOS_DIR = f'repos2/{CLONED_REPO_ID}'
->>>>>>> 0e5e0b84
 LOGGER_DIR = f'logs/{CLONED_REPO_ID}_{TEST_ID}_{time.strftime("%Y-%m-%d_%H-%M-%S")}'
 REPO_LIST = 'json/repos_easy_10.json'
 SELF_EQUIV_OUTPUT_DIR = f"self_equiv_tests/{CLONED_REPO_ID}_{TEST_ID}"
